--- conflicted
+++ resolved
@@ -411,12 +411,7 @@
                 model.pt, optimizer.pt, scheduler.pt, regularizer.pt
             All state files present will be loaded. 
         """
-<<<<<<< HEAD
-=======
-        super().__init__()
->>>>>>> e2fa9e4b
-
-
+        
         super().__init__()
         if isinstance(save_dir, str): 
             save_dir = Path(save_dir)
@@ -470,20 +465,6 @@
         """
         Update state dict with errors
         """
-<<<<<<< HEAD
-=======
-
-        super().__init__()
-
-        self.loss_key = loss_key
-        if isinstance(checkpoint_dir, str):
-            checkpoint_dir = Path(checkpoint_dir)
-        if not checkpoint_dir.exists():
-            checkpoint_dir.mkdir(parents=True)
-        self.checkpoint_dir = checkpoint_dir
-
-    def on_train_start(self, *args, **kwargs):
->>>>>>> e2fa9e4b
         self._update_state_dict(**kwargs)
 
     def on_epoch_end(self, *args, **kwargs):
