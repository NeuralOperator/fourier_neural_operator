--- conflicted
+++ resolved
@@ -4,7 +4,6 @@
 from tensorly import tenalg
 tenalg.set_backend("einsum")
 
-from neuralop.layers.embeddings import SinusoidalEmbedding2D
 from ..gino import GINO
 
 # Fixed variables
@@ -23,36 +22,17 @@
 
 @pytest.mark.parametrize("batch_size", [1,4])
 @pytest.mark.parametrize("gno_coord_dim", [2,3])
-@pytest.mark.parametrize("gno_coord_embed_dim", [None, 32])
+@pytest.mark.parametrize("gno_pos_embed_type", [None, 'transformer'])
 @pytest.mark.parametrize("fno_norm", [None, "ada_in"])
 @pytest.mark.parametrize(
     "gno_transform_type", ["linear", "nonlinear_kernelonly", "nonlinear"]
 )
-<<<<<<< HEAD
 @pytest.mark.parametrize("latent_feature_dim", [None, 2])
-@pytest.mark.parametrize("gno_coord_embed_dim", [None, 32])
-def test_gino(gno_transform_type, latent_feature_dim, gno_coord_dim, gno_coord_embed_dim, batch_size):
+def test_gino(gno_transform_type, latent_feature_dim, gno_coord_dim, gno_pos_embed_type, batch_size, fno_norm):
     if torch.backends.cuda.is_built():
         device = torch.device("cuda:0")
     else:
         device = torch.device("cpu:0")
-
-    # create pos embedding if one is passed
-    if gno_coord_embed_dim is not None:
-        pos_embed = SinusoidalEmbedding2D(num_channels=gno_coord_embed_dim,
-                                          max_positions=10000)
-    else:
-        pos_embed = None
-
-=======
-def test_gino(gno_transform_type, gno_coord_dim, gno_coord_embed_dim, batch_size, fno_norm):
-    '''if torch.backends.cuda.is_built():
-        device = torch.device("cuda:0")
-    else:
-        device = torch.device("cpu:0")
-    '''
-    device = "cpu"
->>>>>>> 451ff257
     model = GINO(
         in_channels=in_channels,
         out_channels=out_channels,
@@ -60,11 +40,7 @@
         gno_radius=0.3,# make this large to ensure neighborhoods fit
         projection_channels=projection_channels,
         gno_coord_dim=gno_coord_dim,
-<<<<<<< HEAD
-        gno_pos_embedding=pos_embed,
-=======
-        gno_coord_embed_dim=gno_coord_embed_dim,
->>>>>>> 451ff257
+        gno_pos_embed_type=gno_pos_embed_type,
         in_gno_mlp_hidden_layers=[16,16],
         out_gno_mlp_hidden_layers=[16,16],
         in_gno_transform_type=gno_transform_type,
