from functools import partialmethod

import torch.nn as nn
import torch.nn.functional as F

from ..layers.embeddings import GridEmbeddingND, GridEmbedding2D
from ..layers.spectral_convolution import SpectralConv
from ..layers.padding import DomainPadding
from ..layers.fno_block import FNOBlocks
from ..layers.channel_mlp import ChannelMLP
from .base_model import BaseModel

class FNO(BaseModel, name='FNO'):
    """N-Dimensional Fourier Neural Operator

    Parameters
    ----------
    n_modes : int tuple
        number of modes to keep in Fourier Layer, along each dimension
        The dimensionality of the FNO is inferred from ``len(n_modes)``
    hidden_channels : int
        width of the FNO (i.e. number of channels)
    in_channels : int, optional
        Number of input channels, by default 3
    out_channels : int, optional
        Number of output channels, by default 1
    lifting_channels : int, optional
        number of hidden channels of the lifting block of the FNO, by default 256
    projection_channels : int, optional
        number of hidden channels of the projection block of the FNO, by default 256
    n_layers : int, optional
        Number of Fourier Layers, by default 4
    positional_embedding : str literal | GridEmbedding2D | GridEmbeddingND | None
        if "grid", appends a grid positional embedding with default settings to 
        the last channels of raw input. Assumes the inputs are discretized
        over a grid with entry [0,0,...] at the origin and side lengths of 1.
        If an initialized GridEmbedding, uses this module directly
        See `neuralop.embeddings.GridEmbeddingND` for details
        if None, does nothing
    max_n_modes : None or int tuple, default is None
        * If not None, this allows to incrementally increase the number of
          modes in Fourier domain during training. Has to verify n <= N
          for (n, m) in zip(max_n_modes, n_modes).

        * If None, all the n_modes are used.

        This can be updated dynamically during training.
    fno_block_precision : str {'full', 'half', 'mixed'}
        if 'full', the FNO Block runs in full precision
        if 'half', the FFT, contraction, and inverse FFT run in half precision
        if 'mixed', the contraction and inverse FFT run in half precision
    stabilizer : str {'tanh'} or None, optional
        By default None, otherwise tanh is used before FFT in the FNO block
    use_channel_mlp : bool, optional
        Whether to use a ChannelMLP layer after each FNO block, by default False
    channel_mlp_dropout : float , optional
        droupout parameter of ChannelMLP layer, by default 0
    channel_mlp_expansion : float, optional
        expansion parameter of ChannelMLP layer, by default 0.5
    non_linearity : nn.Module, optional
        Non-Linearity module to use, by default F.gelu
    norm : Literal["ada_in", "group_norm", "instance_norm"], optional
        Normalization layer to use, by default None
    preactivation : bool, default is False
        if True, use resnet-style preactivation
    fno_skip : {'linear', 'identity', 'soft-gating'}, optional
        Type of skip connection to use in fno, by default 'linear'
    channel_mlp_skip : {'linear', 'identity', 'soft-gating'}, optional
        Type of skip connection to use in channel-mixing mlp, by default 'soft-gating'
    separable : bool, default is False
        if True, use a depthwise separable spectral convolution
    factorization : str or None, {'tucker', 'cp', 'tt'}
        Tensor factorization of the parameters weight to use, by default None.
        * If None, a dense tensor parametrizes the Spectral convolutions
        * Otherwise, the specified tensor factorization is used.
    joint_factorization : bool, optional
        Whether all the Fourier Layers should be parametrized by a single tensor
        (vs one per layer), by default False
    rank : float or rank, optional
        Rank of the tensor factorization of the Fourier weights, by default 1.0
    fixed_rank_modes : bool, optional
        Modes to not factorize, by default False
    implementation : {'factorized', 'reconstructed'}, optional, default is 'factorized'
        If factorization is not None, forward mode to use::
        * `reconstructed` : the full weight tensor is reconstructed from the
          factorization and used for the forward pass
        * `factorized` : the input is directly contracted with the factors of
          the decomposition
    decomposition_kwargs : dict, optional, default is {}
        Optionaly additional parameters to pass to the tensor decomposition
    domain_padding : None, float, or List[float], optional
        If not None, percentage of padding to use, by default None
        To vary the percentage of padding used along each input dimension,
        pass in a list of percentages e.g. [p1, p2, ..., pN] such that
        p1 corresponds to the percentage of padding along dim 1, etc.
    domain_padding_mode : {'symmetric', 'one-sided'}, optional
        How to perform domain padding, by default 'one-sided'
    fft_norm : str, optional
        by default 'forward'
    """

    def __init__(
        self,
        n_modes,
        hidden_channels,
        in_channels=3,
        out_channels=1,
        lifting_channels=256,
        projection_channels=256,
        n_layers=4,
        positional_embedding="grid",
        output_scaling_factor=None,
        max_n_modes=None,
        fno_block_precision="full",
        use_channel_mlp=False,
        channel_mlp_dropout=0,
        channel_mlp_expansion=0.5,
        non_linearity=F.gelu,
        stabilizer=None,
        norm=None,
        preactivation=False,
        fno_skip="linear",
        channel_mlp_skip="soft-gating",
        separable=False,
        factorization=None,
        rank=1.0,
        joint_factorization=False,
        fixed_rank_modes=False,
        implementation="factorized",
        decomposition_kwargs=dict(),
        domain_padding=None,
        domain_padding_mode="one-sided",
        fft_norm="forward",
        SpectralConv=SpectralConv,
        **kwargs
    ):
        super().__init__()
        self.n_dim = len(n_modes)

        # See the class' property for underlying mechanism
        # When updated, change should be reflected in fno blocks
        self._n_modes = n_modes
        self.hidden_channels = hidden_channels
        self.lifting_channels = lifting_channels
        self.projection_channels = projection_channels
        self.in_channels = in_channels
        self.out_channels = out_channels
        self.n_layers = n_layers
        self.joint_factorization = joint_factorization
        self.non_linearity = non_linearity
        self.rank = rank
        self.factorization = factorization
        self.fixed_rank_modes = fixed_rank_modes
        self.decomposition_kwargs = decomposition_kwargs
        self.fno_skip = (fno_skip,)
        self.channel_mlp_skip = (channel_mlp_skip,)
        self.fft_norm = fft_norm
        self.implementation = implementation
        self.separable = separable
        self.preactivation = preactivation
        self.fno_block_precision = fno_block_precision

        if positional_embedding == "grid":
            spatial_grid_boundaries = [[0., 1.]] * self.n_dim
            self.positional_embedding = GridEmbeddingND(dim=self.n_dim, grid_boundaries=spatial_grid_boundaries)
        elif isinstance(positional_embedding, GridEmbedding2D):
            if self.n_dim == 2:
                self.positional_embedding = positional_embedding
            else:
                raise ValueError(f'Error: expected {self.n_dim}-d positional embeddings, got {positional_embedding}')
        elif isinstance(positional_embedding, GridEmbeddingND):
            self.positional_embedding = positional_embedding
        elif positional_embedding == None:
            self.positional_embedding = None
        else:
            raise ValueError(f"Error: tried to instantiate FNO positional embedding with {positional_embedding},\
                              expected one of \'grid\', GridEmbeddingND")
        
        if domain_padding is not None and (
            (isinstance(domain_padding, list) and sum(domain_padding) > 0)
            or (isinstance(domain_padding, (float, int)) and domain_padding > 0)
        ):
            self.domain_padding = DomainPadding(
                domain_padding=domain_padding,
                padding_mode=domain_padding_mode,
                output_scaling_factor=output_scaling_factor,
            )
        else:
            self.domain_padding = None

        self.domain_padding_mode = domain_padding_mode

        if output_scaling_factor is not None and not joint_factorization:
            if isinstance(output_scaling_factor, (float, int)):
                output_scaling_factor = [output_scaling_factor] * self.n_layers
        self.output_scaling_factor = output_scaling_factor

        self.fno_blocks = FNOBlocks(
            in_channels=hidden_channels,
            out_channels=hidden_channels,
            n_modes=self.n_modes,
            output_scaling_factor=output_scaling_factor,
            use_channel_mlp=use_channel_mlp,
            channel_mlp_dropout=channel_mlp_dropout,
            channel_mlp_expansion=channel_mlp_expansion,
            non_linearity=non_linearity,
            stabilizer=stabilizer,
            norm=norm,
            preactivation=preactivation,
            fno_skip=fno_skip,
            channel_mlp_skip=channel_mlp_skip,
            max_n_modes=max_n_modes,
            fno_block_precision=fno_block_precision,
            rank=rank,
            fft_norm=fft_norm,
            fixed_rank_modes=fixed_rank_modes,
            implementation=implementation,
            separable=separable,
            factorization=factorization,
            decomposition_kwargs=decomposition_kwargs,
            joint_factorization=joint_factorization,
            SpectralConv=SpectralConv,
            n_layers=n_layers,
            **kwargs
        )

<<<<<<< HEAD
        # if lifting_channels is passed, make lifting a Channel-Mixing MLP
        # with a hidden layer of size lifting_channels
        if self.lifting_channels:
            self.lifting = ChannelMLP(
                in_channels=in_channels,
=======
        lifting_in_channels = self.in_channels
        if self.positional_embedding is not None:
            lifting_in_channels += self.n_dim
        # if lifting_channels is passed, make lifting an MLP
        # with a hidden layer of size lifting_channels
        if self.lifting_channels:
            self.lifting = MLP(
                in_channels=lifting_in_channels,
>>>>>>> b9e96d29
                out_channels=self.hidden_channels,
                hidden_channels=self.lifting_channels,
                n_layers=2,
                n_dim=self.n_dim,
            )
        # otherwise, make it a linear layer
        else:
<<<<<<< HEAD
            self.lifting = ChannelMLP(
                in_channels=in_channels,
=======
            self.lifting = MLP(
                in_channels=lifting_in_channels,
>>>>>>> b9e96d29
                out_channels=self.hidden_channels,
                hidden_channels=self.hidden_channels,
                n_layers=1,
                n_dim=self.n_dim,
            )
        self.projection = ChannelMLP(
            in_channels=self.hidden_channels,
            out_channels=out_channels,
            hidden_channels=self.projection_channels,
            n_layers=2,
            n_dim=self.n_dim,
            non_linearity=non_linearity,
        )

    def forward(self, x, output_shape=None, **kwargs):
        """TFNO's forward pass

        Parameters
        ----------
        x : tensor
            input tensor
        output_shape : {tuple, tuple list, None}, default is None
            Gives the option of specifying the exact output shape for odd shaped inputs.
            * If None, don't specify an output shape
            * If tuple, specifies the output-shape of the **last** FNO Block
            * If tuple list, specifies the exact output-shape of each FNO Block
        """

        if output_shape is None:
            output_shape = [None]*self.n_layers
        elif isinstance(output_shape, tuple):
            output_shape = [None]*(self.n_layers - 1) + [output_shape]

        # append spatial pos embedding if set
        if self.positional_embedding is not None:
            x = self.positional_embedding(x)
        
        x = self.lifting(x)

        if self.domain_padding is not None:
            x = self.domain_padding.pad(x)

        for layer_idx in range(self.n_layers):
            x = self.fno_blocks(x, layer_idx, output_shape=output_shape[layer_idx])

        if self.domain_padding is not None:
            x = self.domain_padding.unpad(x)

        x = self.projection(x)

        return x

    @property
    def n_modes(self):
        return self._n_modes

    @n_modes.setter
    def n_modes(self, n_modes):
        self.fno_blocks.n_modes = n_modes
        self._n_modes = n_modes


class FNO1d(FNO):
    """1D Fourier Neural Operator

    For the full list of parameters, see :class:`neuralop.models.FNO`.

    Parameters
    ----------
    modes_height : int
        number of Fourier modes to keep along the height
    """

    def __init__(
        self,
        n_modes_height,
        hidden_channels,
        in_channels=3,
        out_channels=1,
        lifting_channels=256,
        projection_channels=256,
        max_n_modes=None,
        fno_block_precision="full",
        n_layers=4,
        output_scaling_factor=None,
        non_linearity=F.gelu,
        stabilizer=None,
        use_channel_mlp=False,
        channel_mlp_dropout=0,
        channel_mlp_expansion=0.5,
        norm=None,
        skip="soft-gating",
        separable=False,
        preactivation=False,
        factorization=None,
        rank=1.0,
        joint_factorization=False,
        fixed_rank_modes=False,
        implementation="factorized",
        decomposition_kwargs=dict(),
        domain_padding=None,
        domain_padding_mode="one-sided",
        fft_norm="forward",
        **kwargs
    ):
        super().__init__(
            n_modes=(n_modes_height,),
            hidden_channels=hidden_channels,
            in_channels=in_channels,
            out_channels=out_channels,
            lifting_channels=lifting_channels,
            projection_channels=projection_channels,
            n_layers=n_layers,
            output_scaling_factor=output_scaling_factor,
            non_linearity=non_linearity,
            stabilizer=stabilizer,
            use_channel_mlp=use_channel_mlp,
            channel_mlp_dropout=channel_mlp_dropout,
            channel_mlp_expansion=channel_mlp_expansion,
            max_n_modes=max_n_modes,
            fno_block_precision=fno_block_precision,
            norm=norm,
            skip=skip,
            separable=separable,
            preactivation=preactivation,
            factorization=factorization,
            rank=rank,
            joint_factorization=joint_factorization,
            fixed_rank_modes=fixed_rank_modes,
            implementation=implementation,
            decomposition_kwargs=decomposition_kwargs,
            domain_padding=domain_padding,
            domain_padding_mode=domain_padding_mode,
            fft_norm=fft_norm,
        )
        self.n_modes_height = n_modes_height


class FNO2d(FNO):
    """2D Fourier Neural Operator

    For the full list of parameters, see :class:`neuralop.models.FNO`.

    Parameters
    ----------
    n_modes_width : int
        number of modes to keep in Fourier Layer, along the width
    n_modes_height : int
        number of Fourier modes to keep along the height
    """

    def __init__(
        self,
        n_modes_height,
        n_modes_width,
        hidden_channels,
        in_channels=3,
        out_channels=1,
        lifting_channels=256,
        projection_channels=256,
        n_layers=4,
        output_scaling_factor=None,
        max_n_modes=None,
        fno_block_precision="full",
        non_linearity=F.gelu,
        stabilizer=None,
        use_channel_mlp=False,
        channel_mlp_dropout=0,
        channel_mlp_expansion=0.5,
        norm=None,
        skip="soft-gating",
        separable=False,
        preactivation=False,
        factorization=None,
        rank=1.0,
        joint_factorization=False,
        fixed_rank_modes=False,
        implementation="factorized",
        decomposition_kwargs=dict(),
        domain_padding=None,
        domain_padding_mode="one-sided",
        fft_norm="forward",
        **kwargs
    ):
        super().__init__(
            n_modes=(n_modes_height, n_modes_width),
            hidden_channels=hidden_channels,
            in_channels=in_channels,
            out_channels=out_channels,
            lifting_channels=lifting_channels,
            projection_channels=projection_channels,
            n_layers=n_layers,
            output_scaling_factor=output_scaling_factor,
            non_linearity=non_linearity,
            stabilizer=stabilizer,
            use_channel_mlp=use_channel_mlp,
            channel_mlp_dropout=channel_mlp_dropout,
            channel_mlp_expansion=channel_mlp_expansion,
            max_n_modes=max_n_modes,
            fno_block_precision=fno_block_precision,
            norm=norm,
            skip=skip,
            separable=separable,
            preactivation=preactivation,
            factorization=factorization,
            rank=rank,
            joint_factorization=joint_factorization,
            fixed_rank_modes=fixed_rank_modes,
            implementation=implementation,
            decomposition_kwargs=decomposition_kwargs,
            domain_padding=domain_padding,
            domain_padding_mode=domain_padding_mode,
            fft_norm=fft_norm,
        )
        self.n_modes_height = n_modes_height
        self.n_modes_width = n_modes_width


class FNO3d(FNO):
    """3D Fourier Neural Operator

    For the full list of parameters, see :class:`neuralop.models.FNO`.

    Parameters
    ----------
    modes_width : int
        number of modes to keep in Fourier Layer, along the width
    modes_height : int
        number of Fourier modes to keep along the height
    modes_depth : int
        number of Fourier modes to keep along the depth
    """

    def __init__(
        self,
        n_modes_height,
        n_modes_width,
        n_modes_depth,
        hidden_channels,
        in_channels=3,
        out_channels=1,
        lifting_channels=256,
        projection_channels=256,
        n_layers=4,
        output_scaling_factor=None,
        max_n_modes=None,
        fno_block_precision="full",
        non_linearity=F.gelu,
        stabilizer=None,
        use_channel_mlp=False,
        channel_mlp_dropout=0,
        channel_mlp_expansion=0.5,
        norm=None,
        skip="soft-gating",
        separable=False,
        preactivation=False,
        factorization=None,
        rank=1.0,
        joint_factorization=False,
        fixed_rank_modes=False,
        implementation="factorized",
        decomposition_kwargs=dict(),
        domain_padding=None,
        domain_padding_mode="one-sided",
        fft_norm="forward",
        **kwargs
    ):
        super().__init__(
            n_modes=(n_modes_height, n_modes_width, n_modes_depth),
            hidden_channels=hidden_channels,
            in_channels=in_channels,
            out_channels=out_channels,
            lifting_channels=lifting_channels,
            projection_channels=projection_channels,
            n_layers=n_layers,
            output_scaling_factor=output_scaling_factor,
            non_linearity=non_linearity,
            stabilizer=stabilizer,
            max_n_modes=max_n_modes,
            fno_block_precision=fno_block_precision,
            use_channel_mlp=use_channel_mlp,
            channel_mlp_dropout=channel_mlp_dropout,
            channel_mlp_expansion=channel_mlp_expansion,
            norm=norm,
            skip=skip,
            separable=separable,
            preactivation=preactivation,
            factorization=factorization,
            rank=rank,
            joint_factorization=joint_factorization,
            fixed_rank_modes=fixed_rank_modes,
            implementation=implementation,
            decomposition_kwargs=decomposition_kwargs,
            domain_padding=domain_padding,
            domain_padding_mode=domain_padding_mode,
            fft_norm=fft_norm,
        )
        self.n_modes_height = n_modes_height
        self.n_modes_width = n_modes_width
        self.n_modes_depth = n_modes_depth


def partialclass(new_name, cls, *args, **kwargs):
    """Create a new class with different default values

    Notes
    -----
    An obvious alternative would be to use functools.partial
    >>> new_class = partial(cls, **kwargs)

    The issue is twofold:
    1. the class doesn't have a name, so one would have to set it explicitly:
    >>> new_class.__name__ = new_name

    2. the new class will be a functools object and one cannot inherit from it.

    Instead, here, we define dynamically a new class, inheriting from the existing one.
    """
    __init__ = partialmethod(cls.__init__, *args, **kwargs)
    new_class = type(
        new_name,
        (cls,),
        {
            "__init__": __init__,
            "__doc__": cls.__doc__,
            "forward": cls.forward,
        },
    )
    return new_class


TFNO = partialclass("TFNO", FNO, factorization="Tucker")
TFNO1d = partialclass("TFNO1d", FNO1d, factorization="Tucker")
TFNO2d = partialclass("TFNO2d", FNO2d, factorization="Tucker")
TFNO3d = partialclass("TFNO3d", FNO3d, factorization="Tucker")<|MERGE_RESOLUTION|>--- conflicted
+++ resolved
@@ -223,23 +223,16 @@
             n_layers=n_layers,
             **kwargs
         )
-
-<<<<<<< HEAD
+        
+        # if adding a positional embedding, add those channels to lifting
+        lifting_in_channels = self.in_channels
+        if self.positional_embedding is not None:
+            lifting_in_channels += self.n_dim
         # if lifting_channels is passed, make lifting a Channel-Mixing MLP
         # with a hidden layer of size lifting_channels
         if self.lifting_channels:
             self.lifting = ChannelMLP(
                 in_channels=in_channels,
-=======
-        lifting_in_channels = self.in_channels
-        if self.positional_embedding is not None:
-            lifting_in_channels += self.n_dim
-        # if lifting_channels is passed, make lifting an MLP
-        # with a hidden layer of size lifting_channels
-        if self.lifting_channels:
-            self.lifting = MLP(
-                in_channels=lifting_in_channels,
->>>>>>> b9e96d29
                 out_channels=self.hidden_channels,
                 hidden_channels=self.lifting_channels,
                 n_layers=2,
@@ -247,14 +240,8 @@
             )
         # otherwise, make it a linear layer
         else:
-<<<<<<< HEAD
             self.lifting = ChannelMLP(
-                in_channels=in_channels,
-=======
-            self.lifting = MLP(
-                in_channels=lifting_in_channels,
->>>>>>> b9e96d29
-                out_channels=self.hidden_channels,
+                in_channels=lifting_in_channels,self.hidden_channels,
                 hidden_channels=self.hidden_channels,
                 n_layers=1,
                 n_dim=self.n_dim,
