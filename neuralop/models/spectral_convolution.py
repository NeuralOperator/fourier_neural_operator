--- conflicted
+++ resolved
@@ -202,13 +202,8 @@
         Ignored if ``factorization is None``
     """
     def __init__(self, in_channels, out_channels, n_modes, incremental_n_modes=None, bias=True,
-<<<<<<< HEAD
-                 n_layers=1, separable=False, output_scaling_factor=None,
-                 rank=0.5, factorization='cp', implementation='reconstructed', fno_block_precision='full',
-=======
                  n_layers=1, separable=False, output_scaling_factor=None, fno_block_precision='full',
                  rank=0.5, factorization=None, implementation='reconstructed', 
->>>>>>> 1d45480a
                  fixed_rank_modes=False, joint_factorization=False, decomposition_kwargs=dict(),
                  init_std='auto', fft_norm='backward'):
         super().__init__()
@@ -495,4 +490,10 @@
 
         if self.bias is not None:
             x = x + self.bias[indices, ...]
+        return xth*self.output_scaling_factor[2]))
+
+        x = torch.fft.irfftn(out_fft, s=(height, width, depth), norm=self.fft_norm)
+
+        if self.bias is not None:
+            x = x + self.bias[indices, ...]
         return x