--- conflicted
+++ resolved
@@ -57,15 +57,8 @@
             
             
             output_pad = padding
-<<<<<<< HEAD
+
             output_pad = [int(round(i*j)) for (i,j) in zip(self.output_scale_factor,output_pad)]
-=======
-
-            for scale_factor in self.output_scaling_factor:
-                if isinstance(scale_factor, (float, int)):
-                    scale_factor = [scale_factor]*len(resolution)
-                output_pad = [int(round(i*j)) for (i,j) in zip(scale_factor,output_pad)]
->>>>>>> a22dad9f
 
             if self.padding_mode == 'symmetric':
                 # Pad both sides
@@ -87,15 +80,9 @@
             padded = F.pad(x, padding, mode='constant')
 
             out_put_shape = padded.shape[2:]
-<<<<<<< HEAD
+
             out_put_shape = [int(round(i*j)) for (i,j) in zip(self.output_scale_factor,out_put_shape)]
-=======
-            for scale_factor in self.output_scaling_factor:
-                if isinstance(scale_factor, (float, int)):
-                    scale_factor = [scale_factor]*len(resolution)
-                out_put_shape = [int(round(i*j)) for (i,j) in zip(scale_factor,out_put_shape)]
-            
->>>>>>> a22dad9f
+
             self._unpad_indices[f'{[i for i in out_put_shape]}'] = unpad_indices
 
             return padded
