name: Deploy 📦 to Test-Pypi and Pypi 🐍

on:
  push:
    tags:
    - '*'

jobs:
  build:

    runs-on: ubuntu-latest

    steps:
      - uses: actions/checkout@v4
      - name: Set up Python 3.12
        uses: actions/setup-python@v5
        with:
          python-version: 3.12
      - name: Install TensorLy and TensorLy-Torch dev
        run: |
          git clone https://github.com/tensorly/tensorly
          cd tensorly
          python -m pip install -e .
          cd ..
          git clone https://github.com/tensorly/torch
          cd torch
          python -m pip install -e .
          cd ..
      - name: Install dependencies
        run: |
          python -m pip install --upgrade pip
          python -m pip install -r requirements.txt
          python -m pip install torch torchvision torchaudio --extra-index-url https://download.pytorch.org/whl/cpu
      - name: Install package
        run: |
          python -m pip install -e .
          pip install build
      - name: Build a binary wheel and a source tarball
        run: |
          python -m build
      - name: Store the distribution packages
        uses: actions/upload-artifact@v4
        with:
          name: python-package-distributions
          path: dist/

  publish-to-pypi:
    name: >-
      Publish Python 🐍 distribution 📦 to PyPI
    if: startsWith(github.ref, 'refs/tags/')  # only publish to PyPI on tag pushes
    needs:
    - build
    runs-on: ubuntu-latest
    environment:
      name: pypi
<<<<<<< HEAD
      url: https://pypi.org/p/neuraloperator
=======
      url: https://pypi.org/p/neuraloperator  # Replace <package-name> with your PyPI project name
>>>>>>> bd880c5f
    permissions:
      id-token: write  # IMPORTANT: mandatory for trusted publishing<|MERGE_RESOLUTION|>--- conflicted
+++ resolved
@@ -53,10 +53,6 @@
     runs-on: ubuntu-latest
     environment:
       name: pypi
-<<<<<<< HEAD
       url: https://pypi.org/p/neuraloperator
-=======
-      url: https://pypi.org/p/neuraloperator  # Replace <package-name> with your PyPI project name
->>>>>>> bd880c5f
     permissions:
       id-token: write  # IMPORTANT: mandatory for trusted publishing