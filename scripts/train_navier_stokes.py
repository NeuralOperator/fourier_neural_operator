import sys

from configmypy import ConfigPipeline, YamlConfig, ArgparseConfig
from pathlib import Path
import torch
from torch.utils.data import DataLoader, DistributedSampler
import torch.distributed as dist
import wandb

from neuralop import H1Loss, LpLoss, Trainer, get_model
from neuralop.data.datasets.navier_stokes import load_navier_stokes_pt
from neuralop.data.transforms.data_processors import MGPatchingDataProcessor
from neuralop.utils import get_wandb_api_key, count_model_params
from neuralop.mpu.comm import get_local_rank
from neuralop.training import setup, AdamW


# Read the configuration
config_name = "default"
pipe = ConfigPipeline(
    [
        YamlConfig(
            "./navier_stokes_config.yaml", config_name="default", config_folder="../config"
        ),
        ArgparseConfig(infer_types=True, config_name=None, config_file=None),
        YamlConfig(config_folder="../config"),
    ]
)
config = pipe.read_conf()
config_name = pipe.steps[-1].config_name

# Set-up distributed communication, if using
device, is_logger = setup(config)
# Set up WandB logging
wandb_init_args = None
if config.wandb.log and is_logger:
    print(config.wandb.log)
    print(config)
    wandb.login(key=get_wandb_api_key())
    if config.wandb.name:
        wandb_name = config.wandb.name
    else:
        wandb_name = "_".join(
            f"{var}"
            for var in [
                config_name,
                config.fno.n_layers,
                config.fno.n_modes,
                config.fno.hidden_channels,
                config.fno.factorization,
                config.fno.rank,
                config.patching.levels,
                config.patching.padding,
            ]
        )
    wandb_init_args = dict(
        config=config,
        name=wandb_name,
        group=config.wandb.group,
        project=config.wandb.project,
        entity=config.wandb.entity,
    )
    if config.wandb.sweep:
        for key in wandb.config.keys():
            config.params[key] = wandb.config[key]
    wandb.init(**wandb_init_args)

# Make sure we only print information when needed
config.verbose = config.verbose and is_logger

# Print config to screen
if config.verbose:
    pipe.log()
    sys.stdout.flush()

data_dir = Path(f"~/{config.data.folder}").expanduser()

# Loading the Navier-Stokes dataset in 128x128 resolution
train_loader, test_loaders, data_processor = load_navier_stokes_pt(
    data_root=data_dir,
    train_resolution=config.data.train_resolution,
    n_train=config.data.n_train,
    batch_size=config.data.batch_size,
    test_resolutions=config.data.test_resolutions,
    n_tests=config.data.n_tests,
    test_batch_sizes=config.data.test_batch_sizes,
    encode_input=config.data.encode_input,
    encode_output=config.data.encode_output,
)

model = get_model(config)
model = model.to(device)
# convert dataprocessor to an MGPatchingDataprocessor if patching levels > 0
if config.patching.levels > 0:
    data_processor = MGPatchingDataProcessor(model=model,
                                             in_normalizer=data_processor.in_normalizer,
                                             out_normalizer=data_processor.out_normalizer,
                                             padding_fraction=config.patching.padding,
                                             stitching=config.patching.stitching,
<<<<<<< HEAD
                                             levels=config.patching.levels)

model = get_model(config)
=======
                                             levels=config.patching.levels,
                                             use_distributed=config.distributed.use_distributed)
data_processor = data_processor.to(device)
>>>>>>> 609ec7c1

# Use distributed data parallel

# Reconfigure DataLoaders to use a DistributedSampler 
# if in distributed data parallel mode
if config.distributed.use_distributed:
    train_db = train_loader.dataset
    train_sampler = DistributedSampler(train_db, rank=get_local_rank())
    train_loader = DataLoader(dataset=train_db,
                              batch_size=config.data.batch_size,
                              sampler=train_sampler)
    for (res, loader), batch_size in zip(test_loaders.items(), config.data.test_batch_sizes):
        
        test_db = loader.dataset
        test_sampler = DistributedSampler(test_db, rank=get_local_rank())
        test_loaders[res] = DataLoader(dataset=test_db,
                              batch_size=batch_size,
                              shuffle=False,
                              sampler=test_sampler)

# Create the optimizer
optimizer = AdamW(
    model.parameters(),
    lr=config.opt.learning_rate,
    weight_decay=config.opt.weight_decay,
)

if config.opt.scheduler == "ReduceLROnPlateau":
    scheduler = torch.optim.lr_scheduler.ReduceLROnPlateau(
        optimizer,
        factor=config.opt.gamma,
        patience=config.opt.scheduler_patience,
        mode="min",
    )
elif config.opt.scheduler == "CosineAnnealingLR":
    scheduler = torch.optim.lr_scheduler.CosineAnnealingLR(
        optimizer, T_max=config.opt.scheduler_T_max
    )
elif config.opt.scheduler == "StepLR":
    scheduler = torch.optim.lr_scheduler.StepLR(
        optimizer, step_size=config.opt.step_size, gamma=config.opt.gamma
    )
else:
    raise ValueError(f"Got scheduler={config.opt.scheduler}")


# Creating the losses
l2loss = LpLoss(d=2, p=2)
h1loss = H1Loss(d=2)
if config.opt.training_loss == "l2":
    train_loss = l2loss
elif config.opt.training_loss == "h1":
    train_loss = h1loss
else:
    raise ValueError(
        f'Got training_loss={config.opt.training_loss} '
        f'but expected one of ["l2", "h1"]'
    )
eval_losses = {"h1": h1loss, "l2": l2loss}

if config.verbose:
    print("\n### MODEL ###\n", model)
    print("\n### OPTIMIZER ###\n", optimizer)
    print("\n### SCHEDULER ###\n", scheduler)
    print("\n### LOSSES ###")
    print(f"\n * Train: {train_loss}")
    print(f"\n * Test: {eval_losses}")
    print(f"\n### Beginning Training...\n")
    sys.stdout.flush()


trainer = Trainer(
    model=model,
    n_epochs=config.opt.n_epochs,
    data_processor=data_processor,
    device=device,
    mixed_precision=config.opt.amp_autocast,
    eval_interval=config.wandb.eval_interval,
    log_output=config.wandb.log_output,
    use_distributed=config.distributed.use_distributed,
    verbose=config.verbose,
    wandb_log = config.wandb.log
)

# Log parameter count
if is_logger:
    n_params = count_model_params(model)

    if config.verbose:
        print(f"\nn_params: {n_params}")
        sys.stdout.flush()

    if config.wandb.log:
        to_log = {"n_params": n_params}
        if config.n_params_baseline is not None:
            to_log["n_params_baseline"] = (config.n_params_baseline,)
            to_log["compression_ratio"] = (config.n_params_baseline / n_params,)
            to_log["space_savings"] = 1 - (n_params / config.n_params_baseline)
        wandb.log(to_log, commit=False)
        wandb.watch(model)


trainer.train(
    train_loader,
    test_loaders,
    optimizer,
    scheduler,
    regularizer=False,
    training_loss=train_loss,
    eval_losses=eval_losses,
)

if config.wandb.log and is_logger:
    wandb.finish()

if dist.is_initialized():
    dist.destroy_process_group()<|MERGE_RESOLUTION|>--- conflicted
+++ resolved
@@ -97,15 +97,9 @@
                                              out_normalizer=data_processor.out_normalizer,
                                              padding_fraction=config.patching.padding,
                                              stitching=config.patching.stitching,
-<<<<<<< HEAD
-                                             levels=config.patching.levels)
-
-model = get_model(config)
-=======
                                              levels=config.patching.levels,
                                              use_distributed=config.distributed.use_distributed)
 data_processor = data_processor.to(device)
->>>>>>> 609ec7c1
 
 # Use distributed data parallel
 
